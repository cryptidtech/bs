[workspace]
resolver = "2"
default-members = ["crates/bs"]
members = [
  "cli",
  "crates/bs",
  "crates/bs-p2p",
  "crates/bs-traits",
<<<<<<< HEAD
  "crates/comrade",
  "crates/comrade-component",
  "crates/comrade-reference",
=======
>>>>>>> e04d40ef
  "crates/content-addressable",
  "crates/multibase",
  "crates/multicid",
  "crates/multicodec",
  "crates/multihash",
  "crates/multikey",
  "crates/multisig",
  "crates/multitrait",
  "crates/multiutil",
  "crates/provenance-log",
  "crates/rng",
  "crates/wacc",
]

[workspace.package]
version = "1.0.0"
edition = "2021"
authors = ["Dave Grantham <dwg@linuxprogrammer.org>"]
description = "The BetterSign Provenance-Based Identity Solution"
readme = "README.md"
license = "FSL-1.1 OR Apache-2.0"

[workspace.lints.rust]
unexpected_cfgs = { level = "warn", check-cfg = [
  'cfg(feature, values("cargo-clippy"))',
  'cfg(fuzzing)',
] }

[workspace.dependencies]
# Crate ependencies
bs = { path = "crates/bs" }
bs-p2p = { path = "crates/bs-p2p" }
bs-traits = { path = "crates/bs-traits" }
comrade = { path = "crates/comrade" }
comrade-reference = { path = "crates/comrade-reference" }
multibase = { path = "crates/multibase" }
multicid = { path = "crates/multicid" }
multicodec = { path = "crates/multicodec" }
multihash = { path = "crates/multihash" }
multikey = { path = "crates/multikey" }
multisig = { path = "crates/multisig" }
multitrait = { path = "crates/multitrait" }
multiutil = { path = "crates/multiutil" }
provenance-log = { path = "crates/provenance-log" }
rng = { path = "crates/rng" }
wacc = { path = "crates/wacc" }

# Core dependencies
best-practices = { version = "0.1.0", git = "https://github.com/cryptidtech/best-practices.git" }
criterion = "0.5.1"
elliptic-curve = "0.13.8"
hex = "0.4.3"
rand = { version = "0.9.0", features = ["os_rng"] }
rand_core = "0.9.3"
rand_6 = { version = "0.6.4", package = "rand" }
rand_core_6 = { version = "0.6.4", package = "rand_core" }
serde = { version = "1.0.219", default-features = false, features = [
  "alloc",
  "derive",
] }
serde_cbor = { version = "0.11.2", features = ["tags"] }
serde_json = { version = "1.0.104" }
serde_test = { version = "1.0.104" }
sha3 = "0.10.8"
test-log = { version = "0.2.17", features = ["trace", "color"] }
thiserror = "2.0.12"
tokio = { version = "1.44.2", features = [
  "fs",
  "io-util",
  "macros",
  "rt",
  "test-util",
] }
tracing = "0.1.41"
tracing-subscriber = { version = "0.3.19", features = ["env-filter"] }
unsigned-varint = { version = "0.8.0", features = ["std"] }

[workspace.dependencies.getrandom]
version = "0.2.15"
features = ["js"]

[profile.bench]
opt-level = 3
debug = false<|MERGE_RESOLUTION|>--- conflicted
+++ resolved
@@ -6,12 +6,10 @@
   "crates/bs",
   "crates/bs-p2p",
   "crates/bs-traits",
-<<<<<<< HEAD
   "crates/comrade",
   "crates/comrade-component",
   "crates/comrade-reference",
-=======
->>>>>>> e04d40ef
+  "crates/bs-p2p",
   "crates/content-addressable",
   "crates/multibase",
   "crates/multicid",
